import cv2
import numpy as np
import time
from picarx import Picarx

# ======================= CONSTANTS & GAINS =======================
STEERING_LEFT_LIMIT  = -45
STEERING_RIGHT_LIMIT =  45

<<<<<<< HEAD
BASE_SPEED = 1.5      # Base speed for normal operation
MAX_TURN_SPEED = 15  # Max speed on straight or gentle curves
=======
BASE_SPEED      = 1.5   # Normal driving speed
MAX_TURN_SPEED  = 15  # Max speed for gentle curves
MIN_SPEED       = 1.0 # Minimal speed for safety
>>>>>>> daa2500c

KP = 0.20
KD = 0.10

<<<<<<< HEAD
ALPHA = 0.3  # Steering angle smoothing
=======
ALPHA_LANE_SMOOTH = 0.8  # Exponential smoothing for lane lines
ALPHA_STEER_SMOOTH = 0.2 # Smoothing for final steering from camera PD

# Grayscale override smoothing
SMOOTHING_ALPHA = 0.7  # Blending factor for final steering
>>>>>>> daa2500c

CAMERA_TILT_DEFAULT = -10
CAMERA_TILT_LEFT    = -10
CAMERA_TILT_RIGHT   =  0

MAX_LOST_FRAMES = 5
LANE_HALF_WIDTH_PX = 80

# Grayscale sensor constants
WHITE_THRESHOLD = 700
GRAYSCALE_OVERRIDE_TURN = 30  # Hard turn offset if boundary sensor triggers
STOP_LINE_TIMEOUT = 3.0       # Seconds to stop when all sensors see white

<<<<<<< HEAD
# =========== Grayscale Sensor Settings ============
WHITE_THRESHOLD = 700  # Tune for your environment
GRAYSCALE_OVERRIDE_TURN = 30  # Hard turn angle if boundary is detected
STOP_LINE_TIMEOUT = 3.0  # Stop for 3 seconds if all sensors see white

# =========== Initialization ============
=======
# ==================== GLOBAL STATE ====================
px = Picarx()
>>>>>>> daa2500c
px.set_cam_tilt_angle(CAMERA_TILT_DEFAULT)

cap = cv2.VideoCapture(0)
cap.set(cv2.CAP_PROP_FRAME_WIDTH, 320)
cap.set(cv2.CAP_PROP_FRAME_HEIGHT, 240)
time.sleep(0.5)  # Let camera/wheels settle

last_error            = 0.0
last_steering_angle   = 0.0
lost_frames_count     = 0

last_left_avg         = None
last_right_avg        = None

# We’ll store final steering across loop iterations for smoothing.
last_final_steer_angle = 0.0

def clamp(val, min_val, max_val):
    return max(min_val, min(val, max_val))

def adjust_camera_tilt(steering_angle):
    """Point camera left/right depending on steering angle."""
    if steering_angle < -10:
        px.set_cam_tilt_angle(CAMERA_TILT_LEFT)
    elif steering_angle > 10:
        px.set_cam_tilt_angle(CAMERA_TILT_RIGHT)
    else:
        px.set_cam_tilt_angle(CAMERA_TILT_DEFAULT)

def steering_control(error):
    """
    PD control for steering:
      steering = KP * error + KD * (error - last_error)
    """
    global last_error
    derivative = error - last_error
    raw_steering = KP * error + KD * derivative
    last_error = error
    return clamp(raw_steering, STEERING_LEFT_LIMIT, STEERING_RIGHT_LIMIT)

def apply_gaussian_blur(frame, ksize=5):
    return cv2.GaussianBlur(frame, (ksize, ksize), 0)

def draw_roi_polygon(frame, roi_vertices, color=(0, 255, 0), thickness=2):
    pts = roi_vertices.reshape((-1, 1, 2))
    cv2.polylines(frame, [pts], isClosed=True, color=color, thickness=thickness)

def region_of_interest(img, visualize_on_frame=None):
    """
    Keep only the bottom portion of the image (rough trapezoid).
    """
    height, width = img.shape[:2]
    top_y = int(0.35 * height)
    roi_vertices = np.array([[
        (0,      height),
        (0,      top_y),
        (width,  top_y),
        (width,  height)
    ]], dtype=np.int32)
    
    if visualize_on_frame is not None:
        draw_roi_polygon(visualize_on_frame, roi_vertices)

    mask = np.zeros_like(img)
    cv2.fillPoly(mask, roi_vertices, 255)
    return cv2.bitwise_and(img, mask)

def get_line_params(x1, y1, x2, y2):
    """Return (slope, intercept) in y=mx+b form, or None if vertical."""
    if (x2 - x1) == 0:
        return None
    slope    = (y2 - y1) / (x2 - x1)
    intercept = y1 - slope * x1
    return (slope, intercept)

<<<<<<< HEAD
def running_average_line(new_line, old_line, alpha=0.3):
    """Exponential smoothing of line parameters."""
=======
def running_average_line(new_line, old_line, alpha=0.9):
    """
    Exponential smoothing of line parameters:
      old_line, new_line => (slope, intercept)
      updated_line = alpha*old_line + (1-alpha)*new_line
    """
>>>>>>> daa2500c
    if old_line is None:
        return new_line
    old_slope, old_int = old_line
    new_slope, new_int = new_line
    smoothed_slope = alpha * old_slope + (1 - alpha) * new_slope
    smoothed_int   = alpha * old_int   + (1 - alpha) * new_int
    return (smoothed_slope, smoothed_int)

def estimate_line_x_at_y(line_params, y):
    """x = (y - b)/m, for line_params=(m, b)."""
    slope, intercept = line_params
    if abs(slope) < 1e-9:
        return None
    return (y - intercept) / slope

def process_frame(frame):
    """
    Camera-based lane detection; returns the *camera steering angle* only.
    We'll combine it later with grayscale overrides.
    """
    global last_steering_angle
    global lost_frames_count, last_left_avg, last_right_avg

    # 1) Preprocessing
    blurred = apply_gaussian_blur(frame, ksize=5)
    hsv = cv2.cvtColor(blurred, cv2.COLOR_BGR2HSV)

    # 2) White mask
    lower_white_1 = np.array([0, 0, 200], dtype=np.uint8)
    upper_white_1 = np.array([255, 40, 255], dtype=np.uint8)
    mask_white_1  = cv2.inRange(hsv, lower_white_1, upper_white_1)

    lower_white_2 = np.array([0, 0, 160], dtype=np.uint8)
    upper_white_2 = np.array([255, 60, 255], dtype=np.uint8)
    mask_white_2  = cv2.inRange(hsv, lower_white_2, upper_white_2)

    mask_white    = cv2.bitwise_or(mask_white_1, mask_white_2)

    # 3) Yellow mask
    lower_yellow  = np.array([15, 70, 100], dtype=np.uint8)
    upper_yellow  = np.array([50, 255, 255], dtype=np.uint8)
    mask_yellow   = cv2.inRange(hsv, lower_yellow, upper_yellow)

    # Combine white + yellow
    combined_mask = cv2.bitwise_or(mask_white, mask_yellow)

    # Morphological ops
    kernel = np.ones((5, 5), np.uint8)
    combined_mask = cv2.morphologyEx(combined_mask, cv2.MORPH_OPEN, kernel)
    combined_mask = cv2.morphologyEx(combined_mask, cv2.MORPH_CLOSE, kernel)

    # 4) Edges + ROI
    edges    = cv2.Canny(combined_mask, 50, 150)
    roi_edge = region_of_interest(edges)

    # 5) Hough lines
    lines = cv2.HoughLinesP(
        roi_edge,
        rho=1,
        theta=np.pi / 180,
        threshold=30,
        minLineLength=20,
        maxLineGap=25
    )

    # 6) Find left/right lines
    height, width = frame.shape[:2]
    frame_center_x = width // 2
    y_ref = int(height * 0.8)

    left_params_list  = []
    right_params_list = []

    if lines is not None:
        for line in lines:
            x1, y1, x2, y2 = line[0]
            params = get_line_params(x1, y1, x2, y2)
            if params is None:
                continue
            slope, intercept = params
            if abs(slope) < 0.2:
                continue
            if slope < 0:
                left_params_list.append((slope, intercept))
            else:
                right_params_list.append((slope, intercept))

    # 7) Exponential smoothing for lines
    if len(left_params_list) > 0:
        avg_slope = np.mean([p[0] for p in left_params_list])
        avg_int   = np.mean([p[1] for p in left_params_list])
        new_left_line = (avg_slope, avg_int)
<<<<<<< HEAD
        last_left_avg = running_average_line(new_left_line, last_left_avg, alpha=0.3)
=======
        last_left_avg = running_average_line(new_left_line, last_left_avg, alpha=ALPHA_LANE_SMOOTH)
>>>>>>> daa2500c

    if len(right_params_list) > 0:
        avg_slope = np.mean([p[0] for p in right_params_list])
        avg_int   = np.mean([p[1] for p in right_params_list])
        new_right_line = (avg_slope, avg_int)
<<<<<<< HEAD
        last_right_avg = running_average_line(new_right_line, last_right_avg, alpha=0.3)
=======
        last_right_avg = running_average_line(new_right_line, last_right_avg, alpha=ALPHA_LANE_SMOOTH)
>>>>>>> daa2500c

    # Check detection
    left_detected  = (len(left_params_list) > 0)
    right_detected = (len(right_params_list) > 0)
    if not left_detected and not right_detected:
        lost_frames_count += 1
        print("[DEBUG] No lane lines found.")
        if lost_frames_count > MAX_LOST_FRAMES:
            px.stop()
            return 0.0
    else:
        lost_frames_count = 0

    # 8) Calculate lane center x
    left_x = estimate_line_x_at_y(last_left_avg,  y_ref) if last_left_avg  else None
    right_x = estimate_line_x_at_y(last_right_avg, y_ref) if last_right_avg else None

    if (left_x is not None) and (right_x is not None):
        lane_center_x = (left_x + right_x) / 2.0
    elif left_x is not None:
        lane_center_x = left_x + LANE_HALF_WIDTH_PX
    elif right_x is not None:
        lane_center_x = right_x - LANE_HALF_WIDTH_PX
    else:
        lane_center_x = frame_center_x

    # 9) PD control for lane
    error = lane_center_x - frame_center_x
    raw_steer_angle = steering_control(error)
    
    # Smooth final camera-based angle
    steer_angle = (ALPHA_STEER_SMOOTH * last_steering_angle 
                   + (1 - ALPHA_STEER_SMOOTH) * raw_steer_angle)
    last_steering_angle = steer_angle

    # 10) Draw for debugging
    #  - Circle lane center & frame center
    cv2.circle(frame, (int(frame_center_x), y_ref), 5, (0, 255, 255), -1)
    cv2.circle(frame, (int(lane_center_x),   y_ref), 5, (0, 255,   0), -1)
    cv2.line(frame, (int(frame_center_x), y_ref), 
             (int(lane_center_x), y_ref), (0, 255, 0), 2)

    #  - Draw left line
    if last_left_avg is not None:
        lslope, lint = last_left_avg
        y1_draw = height
        y2_draw = int(height * 0.5)
        x1_draw = int((y1_draw - lint) / lslope)
        x2_draw = int((y2_draw - lint) / lslope)
        cv2.line(frame, (x1_draw, y1_draw), (x2_draw, y2_draw), (255, 0, 0), 3)

    #  - Draw right line
    if last_right_avg is not None:
        rslope, rint = last_right_avg
        y1_draw = height
        y2_draw = int(height * 0.5)
        x1_draw = int((y1_draw - rint) / rslope)
        x2_draw = int((y2_draw - rint) / rslope)
        cv2.line(frame, (x1_draw, y1_draw), (x2_draw, y2_draw), (0, 0, 255), 3)

    return steer_angle

try:
    while True:
        ret, frame = cap.read()
        if not ret:
            print("No camera feed detected.")
            break

        # ========== A) Detect Stop-Line First ==========
        # Get grayscale sensor readings
        sensor_values = px.get_grayscale_data()
        left_sensor, middle_sensor, right_sensor = sensor_values

        # If all 3 see white => full stop for STOP_LINE_TIMEOUT
        if (left_sensor > WHITE_THRESHOLD and
            middle_sensor > WHITE_THRESHOLD and
            right_sensor > WHITE_THRESHOLD):
            print("All sensors see white => STOP line detected!")
            px.stop()
            time.sleep(STOP_LINE_TIMEOUT)  # e.g. 3 seconds

            # After stop, re-check the camera to get a fresh direction
            ret2, frame2 = cap.read()
            if ret2:
                new_camera_angle = process_frame(frame2)
                # Reset the final steering angle to match the camera's angle
                last_final_steer_angle = new_camera_angle
                px.set_dir_servo_angle(new_camera_angle)
            
            # Then continue the loop => normal logic picks up again
            continue

        # ========== B) Normal Lane-Following Logic ==========
        # 1) Camera-based lane detection
        camera_steer_angle = process_frame(frame)

        # 2) Check if left/right sensor triggered => "grayscale_correction"
        grayscale_correction = 0
        if left_sensor > WHITE_THRESHOLD:
            # Turn right
            grayscale_correction = GRAYSCALE_OVERRIDE_TURN
        elif right_sensor > WHITE_THRESHOLD:
            # Turn left
            grayscale_correction = -GRAYSCALE_OVERRIDE_TURN
        
        # Combine camera angle + grayscale override
        target_steer = camera_steer_angle + grayscale_correction

        # 3) Smooth final steer to reduce jerkiness
        raw_final = ((1 - SMOOTHING_ALPHA) * target_steer 
                     + SMOOTHING_ALPHA * last_final_steer_angle)

        final_steer_angle = clamp(raw_final, STEERING_LEFT_LIMIT, STEERING_RIGHT_LIMIT)
        last_final_steer_angle = final_steer_angle

        # 4) Send to servo
        px.set_dir_servo_angle(final_steer_angle)
        adjust_camera_tilt(final_steer_angle)

        # 5) Speed logic
        turn_factor = 0.5
        raw_speed   = BASE_SPEED - turn_factor * abs(final_steer_angle)
        speed       = clamp(raw_speed, MIN_SPEED, MAX_TURN_SPEED)

        # If lines missing recently, slow further
        if lost_frames_count > 2:
            speed = min(speed, 1.0)

        px.forward(speed)

        # ========== C) Show Debug Window ==========
        cv2.imshow("Lane Detection", frame)
        if cv2.waitKey(1) & 0xFF == ord('q'):
            break

except KeyboardInterrupt:
    print("KeyboardInterrupt: stopping...")

finally:
    px.stop()
    px.set_cam_tilt_angle(CAMERA_TILT_DEFAULT)
    cap.release()
    cv2.destroyAllWindows()<|MERGE_RESOLUTION|>--- conflicted
+++ resolved
@@ -7,27 +7,18 @@
 STEERING_LEFT_LIMIT  = -45
 STEERING_RIGHT_LIMIT =  45
 
-<<<<<<< HEAD
-BASE_SPEED = 1.5      # Base speed for normal operation
-MAX_TURN_SPEED = 15  # Max speed on straight or gentle curves
-=======
 BASE_SPEED      = 1.5   # Normal driving speed
 MAX_TURN_SPEED  = 15  # Max speed for gentle curves
 MIN_SPEED       = 1.0 # Minimal speed for safety
->>>>>>> daa2500c
 
 KP = 0.20
 KD = 0.10
 
-<<<<<<< HEAD
-ALPHA = 0.3  # Steering angle smoothing
-=======
 ALPHA_LANE_SMOOTH = 0.8  # Exponential smoothing for lane lines
 ALPHA_STEER_SMOOTH = 0.2 # Smoothing for final steering from camera PD
 
 # Grayscale override smoothing
 SMOOTHING_ALPHA = 0.7  # Blending factor for final steering
->>>>>>> daa2500c
 
 CAMERA_TILT_DEFAULT = -10
 CAMERA_TILT_LEFT    = -10
@@ -41,17 +32,8 @@
 GRAYSCALE_OVERRIDE_TURN = 30  # Hard turn offset if boundary sensor triggers
 STOP_LINE_TIMEOUT = 3.0       # Seconds to stop when all sensors see white
 
-<<<<<<< HEAD
-# =========== Grayscale Sensor Settings ============
-WHITE_THRESHOLD = 700  # Tune for your environment
-GRAYSCALE_OVERRIDE_TURN = 30  # Hard turn angle if boundary is detected
-STOP_LINE_TIMEOUT = 3.0  # Stop for 3 seconds if all sensors see white
-
-# =========== Initialization ============
-=======
 # ==================== GLOBAL STATE ====================
 px = Picarx()
->>>>>>> daa2500c
 px.set_cam_tilt_angle(CAMERA_TILT_DEFAULT)
 
 cap = cv2.VideoCapture(0)
@@ -127,17 +109,12 @@
     intercept = y1 - slope * x1
     return (slope, intercept)
 
-<<<<<<< HEAD
-def running_average_line(new_line, old_line, alpha=0.3):
-    """Exponential smoothing of line parameters."""
-=======
 def running_average_line(new_line, old_line, alpha=0.9):
     """
     Exponential smoothing of line parameters:
       old_line, new_line => (slope, intercept)
       updated_line = alpha*old_line + (1-alpha)*new_line
     """
->>>>>>> daa2500c
     if old_line is None:
         return new_line
     old_slope, old_int = old_line
@@ -230,21 +207,13 @@
         avg_slope = np.mean([p[0] for p in left_params_list])
         avg_int   = np.mean([p[1] for p in left_params_list])
         new_left_line = (avg_slope, avg_int)
-<<<<<<< HEAD
-        last_left_avg = running_average_line(new_left_line, last_left_avg, alpha=0.3)
-=======
         last_left_avg = running_average_line(new_left_line, last_left_avg, alpha=ALPHA_LANE_SMOOTH)
->>>>>>> daa2500c
 
     if len(right_params_list) > 0:
         avg_slope = np.mean([p[0] for p in right_params_list])
         avg_int   = np.mean([p[1] for p in right_params_list])
         new_right_line = (avg_slope, avg_int)
-<<<<<<< HEAD
-        last_right_avg = running_average_line(new_right_line, last_right_avg, alpha=0.3)
-=======
         last_right_avg = running_average_line(new_right_line, last_right_avg, alpha=ALPHA_LANE_SMOOTH)
->>>>>>> daa2500c
 
     # Check detection
     left_detected  = (len(left_params_list) > 0)
